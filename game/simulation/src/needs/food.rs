use common::newtype::AccumulativeInt;
use common::*;

use crate::ecs::*;
use crate::event::{EntityEvent, EntityEventPayload, EntityEventQueue};
use crate::item::{EdibleItemComponent, InventoryComponent};
use crate::simulation::EcsWorldRef;
use crate::{ActivityComponent, ConditionComponent};

// TODO newtype for Fuel
pub type Fuel = u16;

// fuel used per tick TODO depends on time rate
// TODO species metabolism
const BASE_METABOLISM: f32 = 0.5;

// amount gained when eating per tick
const BASE_EAT_RATE: Fuel = 5;

// TODO generic needs component with hunger/thirst/toilet/social etc
#[derive(Component, EcsComponent, Clone, Debug)]
#[storage(VecStorage)]
#[name("hunger")]
pub struct HungerComponent {
    current_fuel: AccumulativeInt<Fuel>,
    max_fuel: Fuel,
}

/// A food item is being eaten by the given eater
#[derive(Component, EcsComponent, Clone, Debug)]
#[storage(VecStorage)]
#[name("being-eaten")]
pub struct BeingEatenComponent {
    pub eater: Entity,
}

#[derive(Error, Debug, Clone)]
pub enum FoodEatingError {
    #[error("Food is not equipped by the eater")]
    NotEquipped,
}

/// Decreases hunger over time
pub struct HungerSystem;

/// Food eating
pub struct EatingSystem;

impl<'a> System<'a> for HungerSystem {
    type SystemData = (
        WriteStorage<'a, HungerComponent>,
        ReadStorage<'a, ActivityComponent>, // for current exertion TODO moving average
    );

    fn run(&mut self, (mut hunger, activity): Self::SystemData) {
        for (hunger, activity) in (&mut hunger, &activity).join() {
            // TODO individual metabolism rate
            // TODO elaborate and specify metabolism rate
            // TODO take into account general movement speed in addition to this
            let metabolism = 1.0;
            let fuel_used = BASE_METABOLISM * metabolism * activity.exertion();

            debug_assert!(fuel_used.is_sign_positive());
            hunger.current_fuel -= fuel_used;
        }
    }
}

impl<'a> System<'a> for EatingSystem {
    type SystemData = (
        Read<'a, EntitiesRes>,
        Read<'a, EcsWorldRef>,
        Write<'a, EntityEventQueue>,
        WriteStorage<'a, InventoryComponent>,
        ReadStorage<'a, BeingEatenComponent>,
        WriteStorage<'a, HungerComponent>,
        ReadStorage<'a, EdibleItemComponent>,
        WriteStorage<'a, ConditionComponent>,
    );

    fn run(
        &mut self,
        (
            entities,
            ecs_world,
            mut events,
            mut inv,
            eating,
            mut hunger,
            edible_item,
            mut condition,
        ): Self::SystemData,
    ) {
        for (item, being_eaten, edible, condition) in
            (&entities, &eating, &edible_item, &mut condition).join()
        {
            let item = item.into();
            log_scope!(o!("system" => "being-eating", item));

            let mut do_eat = || {
                // get eater
                let (eater_inv, eater_hunger) = match ecs_world
                    .components(being_eaten.eater, (&mut inv, &mut hunger))
                {
                    Some(comps) => comps,
                    None => {
                        warn!("food eater doesn't have inventory or hunger component"; "eater" => being_eaten.eater);
<<<<<<< HEAD
                        return Some(Err(()));
=======
                        return Some(Err(FoodEatingError::NotEquipped));
>>>>>>> 646dc7f0
                    }
                };

                // calculate how much to consume this tick
                let fuel_to_consume = BASE_EAT_RATE; // TODO individual rate
                let proportion_to_eat = NormalizedFloat::clamped(
                    fuel_to_consume as f32 / edible.total_nutrition as f32,
                );

                // do the eat
                eater_hunger.current_fuel.add(fuel_to_consume);
                condition.0 -= proportion_to_eat;

                trace!("{eater} is eating", eater = being_eaten.eater;
                    "new_hunger" => ?eater_hunger.current_fuel,
                    "new_food_condition" => ?condition.0,
                );

                // TODO while eating/for a short time afterwards, add a hunger multiplier e.g. 0.2

                if condition.0.value().value() <= 0.0 {
                    debug!("food has been consumed");

                    // remove from eater's inventory
                    let remove_count = eater_inv.remove_item(item);
                    debug_assert!(remove_count > 0); // should have been in an equip slot

                    // queue food entity for deletion
                    let delete_result = entities.delete(item.into());
                    debug_assert!(delete_result.is_ok());

                    // do post event
                    Some(Ok(being_eaten.eater))
                } else {
                    // still eating
                    None
                }
            };

            if let Some(result) = do_eat() {
                events.post(EntityEvent {
                    subject: item,
                    payload: EntityEventPayload::BeenEaten(result.clone()),
                });

                if result.is_ok() {
                    events.post(EntityEvent {
                        subject: being_eaten.eater,
                        payload: EntityEventPayload::HasEaten(item),
                    });
                }
            }
        }
    }
}

impl HungerComponent {
    pub fn new(max: Fuel) -> Self {
        Self {
            current_fuel: AccumulativeInt::new(max),
            max_fuel: max,
        }
    }

    pub fn hunger(&self) -> NormalizedFloat {
        NormalizedFloat::new(self.current_fuel.value() as f32 / self.max_fuel as f32)
    }

    /// (a, b) -> a/b fuel
    pub fn satiety(&self) -> (Fuel, Fuel) {
        (self.current_fuel.value(), self.max_fuel)
    }

    pub fn set_satiety(&mut self, proportion: NormalizedFloat) {
        let fuel = self.max_fuel as f64 * proportion.value() as f64;
        self.current_fuel = AccumulativeInt::new(fuel as Fuel)
    }
}

impl<V: Value> ComponentTemplate<V> for HungerComponent {
    fn construct(values: &mut Map<V>) -> Result<Box<dyn ComponentTemplate<V>>, ComponentBuildError>
    where
        Self: Sized,
    {
        let max = values.get_int("max")?;
        Ok(Box::new(Self::new(max)))
    }

    fn instantiate<'b>(&self, builder: EntityBuilder<'b>) -> EntityBuilder<'b> {
        builder.with(self.clone())
    }
}

register_component_template!("hunger", HungerComponent);<|MERGE_RESOLUTION|>--- conflicted
+++ resolved
@@ -105,11 +105,7 @@
                     Some(comps) => comps,
                     None => {
                         warn!("food eater doesn't have inventory or hunger component"; "eater" => being_eaten.eater);
-<<<<<<< HEAD
-                        return Some(Err(()));
-=======
                         return Some(Err(FoodEatingError::NotEquipped));
->>>>>>> 646dc7f0
                     }
                 };
 
