--- conflicted
+++ resolved
@@ -1,15 +1,12 @@
+use crate::activity::HaulTarget;
 use crate::ecs::*;
 use crate::item::{ContainedInComponent, HauledItemComponent};
 use crate::job::SocietyTaskResult;
 use crate::society::job::job::SocietyJobImpl;
 use crate::society::job::SocietyTask;
 
-<<<<<<< HEAD
 use crate::job::job::CompletedTasks;
 use crate::job::task::HaulSocietyTask;
-=======
-use crate::activity::HaulTarget;
->>>>>>> 646dc7f0
 use crate::{ContainerComponent, PhysicalComponent, TransformComponent};
 use common::*;
 use unit::world::{WorldPoint, WorldPosition};
@@ -83,17 +80,7 @@
         // apply completion
         if let Some((task, result)) = completions.get_mut(0) {
             debug!("haul task completed"; "task" => ?task, "result" => ?result);
-<<<<<<< HEAD
             debug_assert_eq!(tasks.get(0), Some(&*task), "unexpected completion");
-=======
-            debug_assert_eq!(tasks.get(0).cloned(), Some(task), "unexpected completion");
-
-            // ensure no more
-            assert!(
-                completions.next().is_none(),
-                "single completion expected for non-shareable haul"
-            );
->>>>>>> 646dc7f0
 
             // end job regardless of success or failure
             // TODO depends on error type?
