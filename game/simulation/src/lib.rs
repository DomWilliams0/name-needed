#![allow(clippy::type_complexity, clippy::module_inception)]
#![deny(unused_must_use)]

pub use self::ai::AiAction;
pub use activity::{ActivityComponent, EntityLoggingComponent};
pub use definitions::EntityPosition;
pub use ecs::{Component, ComponentWorld, EcsWorld, Entity};
pub use item::{
    ConditionComponent, Container, ContainerComponent, EdibleItemComponent, InventoryComponent,
    ItemCondition, NameComponent,
};
pub use needs::HungerComponent;
pub use path::FollowPathComponent;
pub use perf::{Perf, PerfAvg, Timing};
pub use society::{job, PlayerSociety, Societies, SocietyComponent, SocietyHandle};
pub use unit::world::{
    all_slabs_in_range, BlockPosition, ChunkLocation, SlabLocation, WorldPosition,
    WorldPositionRange,
};
// Exports from world so the renderer only needs to link against simulation
pub use world::{
    block::{BlockType, IntoEnumIterator},
    loader::{
        AsyncWorkerPool, BlockForAllError, GeneratedTerrainSource, PlanetParams,
        TerrainSourceError, TerrainUpdatesRes, WorldLoader, WorldTerrainUpdate,
    },
    presets, BaseVertex, SliceRange,
};

<<<<<<< HEAD
=======
// Rexports for specialised world types
pub type WorldRef = world::WorldRef<simulation::WorldContext>;
pub type World = world::World<simulation::WorldContext>;
pub type InnerWorldRef<'a> = world::InnerWorldRef<'a, simulation::WorldContext>;
pub type WorldViewer = world::WorldViewer<simulation::WorldContext>;
pub type ThreadedWorldLoader = WorldLoader<simulation::WorldContext>;

pub use self::ai::AiAction;
pub use self::simulation::current_tick;
>>>>>>> 646dc7f0
pub use crate::backend::{state, Exit, InitializedSimulationBackend, PersistentSimulationBackend};
pub use crate::render::{RenderComponent, Renderer, Shape2d};
pub use crate::simulation::{
    AssociatedBlockData, AssociatedBlockDataType, Simulation, SimulationRef, SimulationRefLite,
    Tick, WorldContext,
};
pub use crate::transform::{PhysicalComponent, TransformComponent};
<<<<<<< HEAD

pub use self::simulation::current_tick;

// Rexports for specialised world types
pub type WorldRef = world::WorldRef<simulation::WorldContext>;
pub type World = world::World<simulation::WorldContext>;
pub type InnerWorldRef<'a> = world::InnerWorldRef<'a, simulation::WorldContext>;
pub type WorldViewer = world::WorldViewer<simulation::WorldContext>;
pub type ThreadedWorldLoader = WorldLoader<simulation::WorldContext>;
=======
pub use activity::{
    ActivityComponent, EntityLoggingComponent, HaulTarget, LoggedEntityDecision, LoggedEntityEvent,
};
pub use definitions::EntityPosition;
pub use ecs::{Component, ComponentRef, ComponentRefMut, ComponentWorld, EcsWorld, Entity};
pub use event::{EntityEvent, EntityEventPayload};
#[cfg(feature = "testing")]
pub use event::{EntityEventDebugPayload, TaskResultSummary};

#[cfg(debug_assertions)]
pub use item::validation::validate_all_inventories;
pub use item::{
    ConditionComponent, ContainedInComponent, Container, ContainerComponent, EdibleItemComponent,
    InventoryComponent, ItemCondition, NameComponent,
};
pub use needs::HungerComponent;
pub use path::FollowPathComponent;
pub use perf::{Perf, PerfAvg, Timing};
pub use queued_update::QueuedUpdates;
pub use runtime::Runtime;
pub use society::{job, PlayerSociety, Societies, SocietyComponent, SocietyHandle};
pub use unit::world::{
    all_slabs_in_range, BlockPosition, ChunkLocation, SlabLocation, WorldPosition,
    WorldPositionRange,
};
>>>>>>> 646dc7f0

pub const TICKS_PER_SECOND: usize = 20;

mod activity;
mod ai;
mod backend;
mod definitions;
pub mod dev;
mod ecs;
mod event;
pub mod input;
mod item;
mod movement;
mod needs;
mod path;
mod perf;
mod physics;
mod queued_update;
mod render;
mod runtime;
mod scripting;
mod senses;
mod simulation;
mod society;
mod spatial;
mod steer;
mod transform;
mod world_debug;<|MERGE_RESOLUTION|>--- conflicted
+++ resolved
@@ -1,22 +1,6 @@
 #![allow(clippy::type_complexity, clippy::module_inception)]
 #![deny(unused_must_use)]
 
-pub use self::ai::AiAction;
-pub use activity::{ActivityComponent, EntityLoggingComponent};
-pub use definitions::EntityPosition;
-pub use ecs::{Component, ComponentWorld, EcsWorld, Entity};
-pub use item::{
-    ConditionComponent, Container, ContainerComponent, EdibleItemComponent, InventoryComponent,
-    ItemCondition, NameComponent,
-};
-pub use needs::HungerComponent;
-pub use path::FollowPathComponent;
-pub use perf::{Perf, PerfAvg, Timing};
-pub use society::{job, PlayerSociety, Societies, SocietyComponent, SocietyHandle};
-pub use unit::world::{
-    all_slabs_in_range, BlockPosition, ChunkLocation, SlabLocation, WorldPosition,
-    WorldPositionRange,
-};
 // Exports from world so the renderer only needs to link against simulation
 pub use world::{
     block::{BlockType, IntoEnumIterator},
@@ -27,8 +11,6 @@
     presets, BaseVertex, SliceRange,
 };
 
-<<<<<<< HEAD
-=======
 // Rexports for specialised world types
 pub type WorldRef = world::WorldRef<simulation::WorldContext>;
 pub type World = world::World<simulation::WorldContext>;
@@ -38,7 +20,6 @@
 
 pub use self::ai::AiAction;
 pub use self::simulation::current_tick;
->>>>>>> 646dc7f0
 pub use crate::backend::{state, Exit, InitializedSimulationBackend, PersistentSimulationBackend};
 pub use crate::render::{RenderComponent, Renderer, Shape2d};
 pub use crate::simulation::{
@@ -46,17 +27,6 @@
     Tick, WorldContext,
 };
 pub use crate::transform::{PhysicalComponent, TransformComponent};
-<<<<<<< HEAD
-
-pub use self::simulation::current_tick;
-
-// Rexports for specialised world types
-pub type WorldRef = world::WorldRef<simulation::WorldContext>;
-pub type World = world::World<simulation::WorldContext>;
-pub type InnerWorldRef<'a> = world::InnerWorldRef<'a, simulation::WorldContext>;
-pub type WorldViewer = world::WorldViewer<simulation::WorldContext>;
-pub type ThreadedWorldLoader = WorldLoader<simulation::WorldContext>;
-=======
 pub use activity::{
     ActivityComponent, EntityLoggingComponent, HaulTarget, LoggedEntityDecision, LoggedEntityEvent,
 };
@@ -82,7 +52,6 @@
     all_slabs_in_range, BlockPosition, ChunkLocation, SlabLocation, WorldPosition,
     WorldPositionRange,
 };
->>>>>>> 646dc7f0
 
 pub const TICKS_PER_SECOND: usize = 20;
 
