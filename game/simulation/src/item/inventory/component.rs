--- conflicted
+++ resolved
@@ -7,20 +7,11 @@
 use unit::space::volume::Volume;
 
 use crate::ecs::*;
-<<<<<<< HEAD
-use crate::{SocietyHandle, TransformComponent};
-
-use crate::item::containers::ContainedInComponent;
-use crate::item::inventory::equip::EquipSlot;
-use crate::item::inventory::{Container, HeldEntity};
-use crate::item::{HauledItemComponent, ItemFilter, ItemFilterable};
-=======
 use crate::SocietyHandle;
 
 use crate::item::inventory::equip::EquipSlot;
 use crate::item::inventory::{Container, HeldEntity};
 use crate::item::{ItemFilter, ItemFilterable};
->>>>>>> 646dc7f0
 
 /// Temporary dumb component to hold equip slots and containers. Will eventually be a view on top of
 /// the physical body tree
@@ -374,127 +365,6 @@
     fn all_equipped_items(&self) -> impl Iterator<Item = Entity> + '_ {
         self.equip_slots.iter().filter_map(|e| e.ok())
     }
-<<<<<<< HEAD
-
-    /// Asserts all items dont have transforms, aren't duplicates, are alive, and that containers
-    /// are valid and their capacities accurate
-    /// - held_entities: item->holder
-    #[cfg(debug_assertions)]
-    pub fn validate(
-        &self,
-        holder: Entity,
-        world: &impl ComponentWorld,
-        held_entities: &mut HashMap<Entity, ContainedInComponent>,
-    ) {
-        for e in self.all_equipped_items() {
-            assert!(world.is_entity_alive(e), "item {} is dead", e);
-
-            if let Some(other_holder) =
-                held_entities.insert(e, ContainedInComponent::InventoryOf(holder))
-            {
-                panic!(
-                    "item {} is in the inventory of {} and {}",
-                    e, holder, other_holder,
-                );
-            }
-
-            let has_hauled = world.has_component::<HauledItemComponent>(e);
-            let has_transform = world.has_component::<TransformComponent>(e);
-
-            assert_eq!(
-                has_hauled, has_transform,
-                "equipped item {} is invalid (being hauled = {}, has transform = {})",
-                e, has_hauled, has_transform
-            );
-        }
-
-        for (e, container) in self.containers(world) {
-            if let Some(other_holder) =
-                held_entities.insert(e, ContainedInComponent::InventoryOf(holder))
-            {
-                panic!(
-                    "container {} is in the inventory of {} and {}",
-                    e, holder, other_holder,
-                );
-            }
-
-            validate_container(container, e, held_entities, world);
-        }
-    }
-}
-
-#[cfg(debug_assertions)]
-fn validate_container(
-    container: &Container,
-    container_entity: Entity,
-    held_entities: &mut HashMap<Entity, ContainedInComponent>,
-    world: &impl ComponentWorld,
-) {
-    for &HeldEntity { entity: e, .. } in container.contents() {
-        assert!(world.is_entity_alive(e), "item {} is dead", e);
-
-        if let Some(other_holder) =
-            held_entities.insert(e, ContainedInComponent::Container(container_entity))
-        {
-            let contained = world.component::<ContainedInComponent>(e).ok();
-            if let Some(contained) = contained {
-                // this container has already been visited in another inventory
-                let holder = contained.entity();
-                assert_eq!(
-                    holder, container_entity,
-                    "item {} found in container {} has invalid ContainedInComponent '{}'",
-                    e, container_entity, contained
-                );
-            } else {
-                panic!(
-                    "item {} is in the container {} and also {}",
-                    e, container_entity, other_holder,
-                );
-            }
-        }
-
-        assert!(
-            !world.has_component::<TransformComponent>(e),
-            "item {} in container has a transform",
-            e
-        );
-
-        assert!(
-            !world.has_component::<HauledItemComponent>(e),
-            "item {} in container has a hauled component",
-            e
-        );
-
-        let contained = world
-            .component::<ContainedInComponent>(e)
-            .unwrap_or_else(|_| {
-                panic!(
-                    "item {} in container does not have a contained component",
-                    e
-                )
-            });
-
-        let contained = contained.entity();
-        assert_eq!(
-            contained, container_entity,
-            "item {} in container {} has a mismatching contained-in: {}",
-            e, container_entity, contained,
-        );
-
-        let real_capacity: Volume = container
-            .contents()
-            .fold(Volume::new(0), |acc, e| acc + e.volume);
-
-        assert_eq!(
-            real_capacity,
-            container.current_capacity(),
-            "container reports a capacity of {} when it actually is {}",
-            container.current_capacity(),
-            real_capacity
-        );
-    }
-=======
->>>>>>> 646dc7f0
 }
 
 impl<'a> FoundSlotMut<'a> {
