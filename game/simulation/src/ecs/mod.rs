pub use specs::{
    world::EntitiesRes, Builder, Component, DenseVecStorage, EntityBuilder, HashMapStorage, Join,
    LazyUpdate, NullStorage, Read, ReadExpect, ReadStorage, RunNow, System, SystemData, VecStorage,
    WorldExt, Write, WriteExpect, WriteStorage,
};
pub use specs_derive::Component;

pub use component::{
    ComponentBuildError, ComponentEntry, InteractiveComponent, InteractiveResult, Map, Value,
};
pub use ecs_derive::EcsComponent;
pub use entity::{Entity, EntityWrapper};
pub use template::{ComponentTemplate, ComponentTemplateEntry, ValueImpl};

pub use crate::register_component_template;

<<<<<<< HEAD
pub use self::world::{ComponentGetError, ComponentWorld, EcsWorld, EcsWorldFrameRef, SpecsWorld};

mod component;
mod entity;
mod tag;
=======
pub use self::world::{
    ComponentGetError, ComponentRef, ComponentRefMut, ComponentWorld, EcsWorld, SpecsWorld,
};

mod component;
mod entity;
>>>>>>> 646dc7f0
mod template;
mod world;
mod world_ext;<|MERGE_RESOLUTION|>--- conflicted
+++ resolved
@@ -14,20 +14,13 @@
 
 pub use crate::register_component_template;
 
-<<<<<<< HEAD
-pub use self::world::{ComponentGetError, ComponentWorld, EcsWorld, EcsWorldFrameRef, SpecsWorld};
-
-mod component;
-mod entity;
-mod tag;
-=======
 pub use self::world::{
     ComponentGetError, ComponentRef, ComponentRefMut, ComponentWorld, EcsWorld, SpecsWorld,
 };
 
 mod component;
 mod entity;
->>>>>>> 646dc7f0
+mod tag;
 mod template;
 mod world;
 mod world_ext;