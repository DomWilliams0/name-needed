pub use activity::*;
pub use event_logging::{EntityLoggingComponent, LoggedEntityDecision, LoggedEntityEvent};
pub use status::{StatusReceiver, StatusUpdater};
pub use subactivity::{EquipItemError, HaulError, HaulTarget};
pub use system::{ActivityComponent, ActivitySystem};

mod activity;
mod context;
mod event_logging;
mod status;
mod subactivity;
mod system;

mod action_to_activity {
    use crate::activity::activity::Activity;
    use crate::ai::AiAction;
<<<<<<< HEAD
    use crate::item::ItemsToPickUp;
=======
>>>>>>> 646dc7f0

    use super::*;
    use common::NormalizedFloat;
    use std::rc::Rc;
    use world::SearchGoal;

    impl AiAction {
<<<<<<< HEAD
        pub fn into_activity(self) -> Box<dyn Activity> {
            macro_rules! activity {
                ($act:expr) => {
                    Box::new($act) as Box<dyn Activity>
=======
        pub fn into_activity(self) -> Rc<dyn Activity> {
            macro_rules! activity {
                ($act:expr) => {
                    Rc::new($act) as Rc<dyn Activity>
>>>>>>> 646dc7f0
                };
            }

            match self {
                AiAction::Wander => activity!(WanderActivity::default()),
                AiAction::Nop => activity!(NopActivity::default()),
                AiAction::GoBreakBlock(pos) => activity!(GoBreakBlockActivity::new(pos)),
                AiAction::GoEquip(e) => activity!(GoEquipActivity::new(e)),
                AiAction::EatHeldItem(item) => activity!(EatHeldItemActivity::new(item)),
                AiAction::Goto(target) => activity!(GoToActivity::new(
                    target,
                    NormalizedFloat::new(0.8),
                    SearchGoal::Arrive
                )),
                AiAction::Follow { target, radius } => {
                    activity!(FollowActivity::new(target, radius))
                }
                AiAction::Haul(thing, source, target) => {
                    activity!(GoHaulActivity::new(thing, source, target))
                }
            }
        }
    }
}<|MERGE_RESOLUTION|>--- conflicted
+++ resolved
@@ -14,10 +14,6 @@
 mod action_to_activity {
     use crate::activity::activity::Activity;
     use crate::ai::AiAction;
-<<<<<<< HEAD
-    use crate::item::ItemsToPickUp;
-=======
->>>>>>> 646dc7f0
 
     use super::*;
     use common::NormalizedFloat;
@@ -25,17 +21,10 @@
     use world::SearchGoal;
 
     impl AiAction {
-<<<<<<< HEAD
-        pub fn into_activity(self) -> Box<dyn Activity> {
-            macro_rules! activity {
-                ($act:expr) => {
-                    Box::new($act) as Box<dyn Activity>
-=======
         pub fn into_activity(self) -> Rc<dyn Activity> {
             macro_rules! activity {
                 ($act:expr) => {
                     Rc::new($act) as Rc<dyn Activity>
->>>>>>> 646dc7f0
                 };
             }
 
