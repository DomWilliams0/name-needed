use std::borrow::Cow;
use std::collections::VecDeque;
use std::convert::TryInto;

<<<<<<< HEAD
use common::*;
use unit::world::WorldPoint;
=======
use crate::activity::HaulTarget;
use common::*;
use unit::world::WorldPoint;

use crate::ecs::*;
use crate::simulation::Tick;
use crate::WorldPosition;
>>>>>>> 646dc7f0

use crate::activity::HaulTarget;
use crate::ecs::*;
use crate::simulation::Tick;
use crate::WorldPosition;

struct RingBuffer<T>(VecDeque<T>, usize);

#[derive(Component, EcsComponent)]
#[storage(HashMapStorage)]
#[name("entity-logs")]
pub struct EntityLoggingComponent {
    logs: RingBuffer<TimedLoggedEntityEvent>,
}

struct TimedLoggedEntityEvent(Tick, LoggedEntityEvent);

/// An event that relates to an entity and is displayed in the ui. All variants relate to THIS entity
#[cfg_attr(feature = "testing", derive(Eq, PartialEq))]
pub enum LoggedEntityEvent {
    /// Equipped the given item
    Equipped(Entity),
    /// Ate the given item
    Eaten(Entity),
    /// Picked up the given item
    PickedUp(Entity),
    /// Made a decision to do something
    AiDecision(LoggedEntityDecision),
}

#[cfg_attr(feature = "testing", derive(Eq, PartialEq))]
pub enum LoggedEntityDecision {
    GoPickup(Cow<'static, str>),
    GoEquip(Entity),
    EatHeldItem(Entity),
    Wander,
    Goto(WorldPoint),
    GoBreakBlock(WorldPosition),
    Follow(Entity),
    Haul { item: Entity, dest: HaulTarget },
}

impl<T> RingBuffer<T> {
    pub fn with_capacity(cap: usize) -> Self {
        Self(VecDeque::with_capacity(cap), cap)
    }

    pub fn push(&mut self, elem: T) {
        if self.0.len() == self.1 {
            let _ = self.0.pop_front();
        }

        self.0.push_back(elem);
    }

    #[cfg(test)]
    fn iter(&self) -> impl Iterator<Item = &T> + '_ {
        self.0.iter()
    }
}

impl Default for EntityLoggingComponent {
    fn default() -> Self {
        let capacity = config::get().simulation.entity_logging_capacity;
        Self {
            logs: RingBuffer::with_capacity(capacity),
        }
    }
}

impl EntityLoggingComponent {
    /// Same as [log_event] but only fetches the current tick once
    pub fn log_events(&mut self, events: impl Iterator<Item = impl TryInto<LoggedEntityEvent>>) {
        let tick = Tick::fetch();
        for event in events {
            if let Ok(e) = event.try_into() {
                self.logs.push(TimedLoggedEntityEvent(tick, e));
            }
        }
    }

    pub fn log_event(&mut self, event: impl TryInto<LoggedEntityEvent>) {
        if let Ok(e) = event.try_into() {
            self.logs.push(TimedLoggedEntityEvent(Tick::fetch(), e));
        }
    }

    pub fn iter_logs(&self) -> impl Iterator<Item = &dyn Display> + DoubleEndedIterator + '_ {
        self.logs.0.iter().map(|e| e as &dyn Display)
    }
    pub fn iter_raw_logs(&self) -> impl Iterator<Item = &LoggedEntityEvent> + '_ {
        self.logs.0.iter().map(|e| &e.1)
    }
}

impl Display for LoggedEntityEvent {
    fn fmt(&self, f: &mut Formatter<'_>) -> std::fmt::Result {
        use LoggedEntityDecision::*;
        use LoggedEntityEvent::*;

        match self {
            Equipped(e) => write!(f, "equipped {}", e),
            Eaten(e) => write!(f, "ate {}", e),
            PickedUp(e) => write!(f, "picked up {}", e),

            AiDecision(decision) => {
                write!(f, "decided to ")?;
                match decision {
                    GoPickup(what) => write!(f, "pickup nearby {}", what),
<<<<<<< HEAD
=======
                    GoEquip(e) => write!(f, "go pickup {}", *e),
>>>>>>> 646dc7f0
                    EatHeldItem(e) => write!(f, "eat held {}", e),
                    Wander => write!(f, "wander around"),
                    Goto(target) => write!(f, "go to {}", target),
                    GoBreakBlock(pos) => write!(f, "break the block at {}", pos),
                    Follow(e) => write!(f, "follow {}", e),
                    Haul { item, dest } => write!(f, "haul {} to {}", item, dest),
                }
            }
        }
    }
}

impl Display for TimedLoggedEntityEvent {
    fn fmt(&self, f: &mut Formatter<'_>) -> std::fmt::Result {
        write!(f, "T{:06}: {}", self.0.value(), self.1)
    }
}

#[cfg(test)]
mod tests {
    use common::Itertools;

    use super::*;

    #[test]
    fn ring_buffer_basic() {
        let mut ring = RingBuffer::<i32>::with_capacity(4);

        ring.push(1);
        ring.push(2);
        ring.push(3);
        ring.push(4);
        assert_eq!(ring.iter().copied().collect_vec(), vec![1, 2, 3, 4]);

        ring.push(5);
        assert_eq!(ring.iter().copied().collect_vec(), vec![2, 3, 4, 5]);

        ring.push(6);
        assert_eq!(ring.iter().copied().collect_vec(), vec![3, 4, 5, 6]);
    }
}<|MERGE_RESOLUTION|>--- conflicted
+++ resolved
@@ -2,20 +2,10 @@
 use std::collections::VecDeque;
 use std::convert::TryInto;
 
-<<<<<<< HEAD
-use common::*;
-use unit::world::WorldPoint;
-=======
 use crate::activity::HaulTarget;
 use common::*;
 use unit::world::WorldPoint;
 
-use crate::ecs::*;
-use crate::simulation::Tick;
-use crate::WorldPosition;
->>>>>>> 646dc7f0
-
-use crate::activity::HaulTarget;
 use crate::ecs::*;
 use crate::simulation::Tick;
 use crate::WorldPosition;
@@ -123,10 +113,7 @@
                 write!(f, "decided to ")?;
                 match decision {
                     GoPickup(what) => write!(f, "pickup nearby {}", what),
-<<<<<<< HEAD
-=======
                     GoEquip(e) => write!(f, "go pickup {}", *e),
->>>>>>> 646dc7f0
                     EatHeldItem(e) => write!(f, "eat held {}", e),
                     Wander => write!(f, "wander around"),
                     Goto(target) => write!(f, "go to {}", target),
