--- conflicted
+++ resolved
@@ -1,4 +1,5 @@
 use std::cell::RefCell;
+use std::pin::Pin;
 
 use common::*;
 use unit::world::{WorldPosition, WorldPositionRange};
@@ -8,14 +9,8 @@
 
 use crate::ecs::EcsWorld;
 use crate::ComponentWorld;
-use std::pin::Pin;
 
-<<<<<<< HEAD
 pub type QueuedUpdates = RawQueuedUpdates<naive::NaiveImpl>;
-=======
-type Update = dyn FnOnce(Pin<&mut EcsWorld>) -> Result<(), Box<dyn Error>>;
-type Entry = (&'static str, Box<Update>);
->>>>>>> 646dc7f0
 
 // TODO perfect use case for a per-tick arena allocator
 // TODO dynstack impl
@@ -26,7 +21,7 @@
 
 pub trait QueuedUpdatesImpl: Default {
     /// Returns index of this new update
-    fn queue<F: 'static + FnOnce(&mut EcsWorld) -> Result<(), Box<dyn Error>>>(
+    fn queue<F: 'static + FnOnce(Pin<&mut EcsWorld>) -> Result<(), Box<dyn Error>>>(
         &mut self,
         name: &'static str,
         update: F,
@@ -38,7 +33,7 @@
         &mut self,
         per_name: N,
         per_result: R,
-        world: &mut EcsWorld,
+        world: Pin<&mut EcsWorld>,
     );
 }
 
@@ -50,13 +45,8 @@
     }
 }
 
-<<<<<<< HEAD
 impl<Q: QueuedUpdatesImpl> RawQueuedUpdates<Q> {
-    pub fn queue<F: 'static + FnOnce(&mut EcsWorld) -> Result<(), Box<dyn Error>>>(
-=======
-impl QueuedUpdates {
     pub fn queue<F: 'static + FnOnce(Pin<&mut EcsWorld>) -> Result<(), Box<dyn Error>>>(
->>>>>>> 646dc7f0
         &self,
         name: &'static str,
         update: F,
@@ -67,8 +57,7 @@
         trace!("queued update #{n} for next tick", n = n; "name" => name)
     }
 
-<<<<<<< HEAD
-    pub fn execute(&mut self, world: &mut EcsWorld) {
+    pub fn execute(&mut self, world: Pin<&mut EcsWorld>) {
         let mut inner = self.inner.borrow_mut();
         let n = inner.len();
         if n > 0 {
@@ -89,21 +78,6 @@
                 },
                 world,
             );
-=======
-    pub fn execute(&mut self, mut world: Pin<&mut EcsWorld>) {
-        let mut vec = self.updates.borrow_mut();
-        if !vec.is_empty() {
-            debug!("running {count} queued updates", count = vec.len());
-
-            for (name, update) in vec.drain(..) {
-                log_scope!(o!("queued_update" => name));
-
-                match update(world.as_mut()) {
-                    Err(e) => warn!("queued update failed"; "error" => %e),
-                    Ok(_) => trace!("queued update was successful"),
-                }
-            }
->>>>>>> 646dc7f0
         }
 
         debug_assert_eq!(inner.len(), 0);
@@ -134,7 +108,7 @@
     pub struct NaiveImpl(
         Vec<(
             &'static str,
-            Box<dyn FnOnce(&mut EcsWorld) -> BoxedResult<()>>,
+            Box<dyn FnOnce(Pin<&mut EcsWorld>) -> BoxedResult<()>>,
         )>,
     );
 
@@ -145,7 +119,7 @@
     }
 
     impl QueuedUpdatesImpl for NaiveImpl {
-        fn queue<F: 'static + FnOnce(&mut EcsWorld) -> BoxedResult<()>>(
+        fn queue<F: 'static + FnOnce(Pin<&mut EcsWorld>) -> BoxedResult<()>>(
             &mut self,
             name: &'static str,
             update: F,
@@ -163,11 +137,11 @@
             &mut self,
             mut per_name: N,
             mut per_result: R,
-            world: &mut EcsWorld,
+            mut world: Pin<&mut EcsWorld>,
         ) {
             for (name, update) in self.0.drain(..) {
                 per_name(name);
-                per_result(name, update(world));
+                per_result(name, update(world.as_mut()));
             }
         }
     }
@@ -201,7 +175,8 @@
             Err("damn".into())
         });
 
-        updates.execute(&mut ecs);
+        futures::pin_mut!(ecs);
+        updates.execute(ecs.as_mut());
 
         let results = ecs.resource::<Vec<i32>>();
         assert_eq!(results, &vec![123, 456]);
