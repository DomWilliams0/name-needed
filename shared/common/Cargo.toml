--- conflicted
+++ resolved
@@ -22,22 +22,16 @@
 ordered-float = "2.0"
 thiserror = "1.0"
 bumpalo = { version = "3.4", features = ["collections"] }
-smallvec = { version = "1.6", features = ["union"] }
+smallvec = {version = "1.6", features = ["union"]}
 arrayvec = "0.6"
 boolinator = "2.4"
 parking_lot = "0.11"
 backtrace = "0.3"
-<<<<<<< HEAD
-rstar = "0.8"
-geo = "0.16"
-=======
 displaydoc = "0.2"
->>>>>>> 646dc7f0
 
 # TODO feature for cgmath
 [features]
 default = ["library"]
 binary = ["logging/binary"]
 library = []
-log-to-file = ["logging/to-file"]
-geo-serde = ["geo/use-serde"]+log-to-file = ["logging/to-file"]