--- conflicted
+++ resolved
@@ -106,8 +106,7 @@
     });
 }
 
-<<<<<<< HEAD
-fn log_cutting(ecs: &mut EcsWorld) {
+fn log_cutting(ecs: &EcsWorld) {
     let world = ecs.voxel_world();
     let world = world.borrow();
 
@@ -170,10 +169,7 @@
     }
 }
 
-fn haul_to_container(ecs: &mut EcsWorld) {
-=======
 fn haul_to_container(ecs: &EcsWorld) {
->>>>>>> 646dc7f0
     let world = ecs.voxel_world();
     let world = world.borrow();
 
