--- conflicted
+++ resolved
@@ -1,10 +1,4 @@
-<<<<<<< HEAD
-# TODOs (298)
- * [.github/workflows/build-and-test.yml](.github/workflows/build-and-test.yml) (1)
-   * `os: [ubuntu-latest, windows-latest] # TODO macos too`
-=======
-# TODOs (269)
->>>>>>> f26804f5
+# TODOs (296)
  * [game/ai/src/consideration.rs](game/ai/src/consideration.rs) (1)
    * `// TODO impl Display for considerations instead`
  * [game/ai/src/decision.rs](game/ai/src/decision.rs) (2)
@@ -252,12 +246,11 @@
    * `// TODO consider using expiry times rather than decrementing a decay counter`
    * `// TODO specialize query e.g. only detect those with a given component combo e.g. Transform + Render (+ Visible/!Invisible?)`
    * `.filter(|(entity, _, _)| *entity != e) // TODO self is probably the first in the list`
- * [game/simulation/src/simulation.rs](game/simulation/src/simulation.rs) (5)
+ * [game/simulation/src/simulation.rs](game/simulation/src/simulation.rs) (4)
    * `// TODO sort out systems so they all have an ecs_world reference and can keep state`
    * `// TODO limit time/count`
    * `let discovered = empty(); // TODO include slabs discovered by members of player's society`
    * `// TODO per tick alloc/reuse buf`
-   * `r.register(FeatureBoundaryDebugRenderer::default(), true)?; // TODO TEMPORARY TRUE`
  * [game/simulation/src/society/job/job.rs](game/simulation/src/society/job/job.rs) (1)
    * `// TODO return a dyn error in result`
  * [game/simulation/src/society/job/jobs/haul.rs](game/simulation/src/society/job/jobs/haul.rs) (1)
