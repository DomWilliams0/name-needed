<<<<<<< HEAD
# TODOs (349)
=======
# TODOs (340)
 * [.build/run-tests.sh](.build/run-tests.sh) (1)
   * `# TODO fix "LNK1189: library limit of 65535 objects exceeded" on windows when building `testing` crate`
>>>>>>> 2431395f
 * [game/ai/src/consideration.rs](game/ai/src/consideration.rs) (1)
   * `// TODO impl Display for considerations instead`
 * [game/ai/src/decision.rs](game/ai/src/decision.rs) (2)
   * `/// TODO pooled vec/slice rather than Vec each time`
   * `// TODO optimization: dont consider all considerations every time`
 * [game/ai/src/intelligence.rs](game/ai/src/intelligence.rs) (7)
   * `// TODO pool/arena allocator`
   * `// TODO optimize: not all decisions need to be checked each time, but at least zero all scores`
   * `// TODO DSEs should be immutable, with scores stored somewhere else e.g. parallel array`
   * `// TODO add momentum to discourage changing mind so often`
   * `// TODO reuse allocation`
   * `// TODO benchmark adding and popping smarts`
   * `// TODO reuse allocation`
 * [game/procgen/src/biome.rs](game/procgen/src/biome.rs) (3)
   * `// TODO dont use a String here, return useful info`
   * `// TODO make poles more moist`
   * `// TODO elevation needs refining, and shouldn't be so smooth/uniform across the full range (0-1).`
 * [game/procgen/src/cache.rs](game/procgen/src/cache.rs) (1)
   * `// TODO cache global features too`
 * [game/procgen/src/climate.rs](game/procgen/src/climate.rs) (9)
   * `// TODO moisture and temperature carried by wind`
   * `// TODO wind movingbrings air to level out pressure`
   * `// TODO wind is not being affected by terrain at all`
   * `// TODO wind is getting stuck low down and not rising`
   * `// TODO reuse alloc`
   * `// TODO distribute across neighbours more smoothly, advection?`
   * `// TODO if too big (>0.01) we end up with little pockets of unchanging high pressure :(`
   * `// TODO cold high air falls?`
   * `// TODO height doesnt change, calculate this once in a separate grid`
 * [game/procgen/src/continent.rs](game/procgen/src/continent.rs) (6)
   * `// TODO agree api and stop making everything public`
   * `// TODO validate values with result type`
   * `// TODO reject if continent or land blob count is too low`
   * `let mut vertices = [(0.0, 0.0); CIRCLE_VERTICES]; // TODO could be uninitialized`
   * `// TODO intersecting polygons!!`
   * `// TODO reimplement or add back density if needed`
 * [game/procgen/src/params.rs](game/procgen/src/params.rs) (3)
   * `// TODO remove overhead of option and default to 0`
   * `// TODO return a result instead of panicking`
   * `// TODO clap AppSettings::AllArgsOverrideSelf`
 * [game/procgen/src/planet.rs](game/procgen/src/planet.rs) (5)
   * `// TODO actual error type`
   * `// TODO could have separate copy of planet params per thread if immutable`
   * `// TODO radius no longer makes sense`
   * `// TODO wrap chunks rather than ignoring those out of range`
   * `.filter_map(|(cx, cy)| RegionLocation::try_from_chunk(ChunkLocation(cx, cy))) // TODO`
 * [game/procgen/src/progress.rs](game/procgen/src/progress.rs) (1)
   * `// TODO every thread returns the same pathbuf`
 * [game/procgen/src/rasterize.rs](game/procgen/src/rasterize.rs) (1)
   * `// TODO custom block types for procgen that are translated to game blocks`
 * [game/procgen/src/region/feature.rs](game/procgen/src/region/feature.rs) (5)
   * `// TODO ensure these are optimised out`
   * `// TODO this only serves as an assert - revisit the need to merge non-rasterised features`
   * `// TODO give each feature a guid instead`
   * `// TODO create guard struct/owned ref to avoid needing to clone the vec temporarily`
   * `// TODO faster and non-random hash`
 * [game/procgen/src/region/features/forest.rs](game/procgen/src/region/features/forest.rs) (10)
   * `// TODO remove magic value, use real max tree height`
   * `// TODO tree roots`
   * `// TODO attempt to place tree model at location in this slab`
   * `// TODO actual validation`
   * `// TODO consider rtree params`
   * `// TODO const generic size param`
   * `// TODO this does SO many temporary allocations`
   * `const SIZE: usize = CHUNKS_PER_REGION_SIDE; // TODO add const generic (and use the unspecialised PlanetPoint)`
   * `// TODO replace this rtree with a new bulk loaded one?`
   * `// TODO PR to move nodes out of the tree instead of copy`
 * [game/procgen/src/region/region.rs](game/procgen/src/region/region.rs) (7)
   * `// TODO when const generics can be used in evaluations, remove stupid SIZE_2 type param (SIZE * SIZE)`
   * `// TODO rename me`
   * `// TODO will need to filter on feature type when there are multiple`
   * `// TODO null params for benchmark`
   * `// TODO depends on many local parameters e.g. biome, humidity`
   * `// TODO could do this multiple slices at a time`
   * `// TODO calculate these better, and store them in data`
 * [game/procgen/src/region/regions.rs](game/procgen/src/region/regions.rs) (5)
   * `// TODO watch out for monotonic increase in memory usage storing Loaded state for every slab ever...`
   * `/// TODO replace silly bool if we ever start keeping track of all loaded regions`
   * `/// TODO use a global vec/channel instead (in tests only)`
   * `/// TODO use a Notify instead of unused channel`
   * `// TODO move directly with pointer magic instead`
 * [game/procgen/src/region/row_scanning.rs](game/procgen/src/region/row_scanning.rs) (1)
   * `// TODO ensure no bounds checking here`
 * [game/procgen/src/region/subfeature.rs](game/procgen/src/region/subfeature.rs) (7)
   * `// TODO pass in a "mask" of xyz ranges that can optionally be used to trim trying to place blocks in a neighbour`
   * `// TODO use dynstack here`
   * `// TODO reuse borrowed vec allocation`
   * `/// TODO handle case where block is multiple slabs over from root slab`
   * `// TODO if continuations is None, set a flag to ignore boundary leaks`
   * `// TODO neighbour slab should wrap around the planet`
   * `// TODO beware that subfeatures dont live for long so the pointer is likely to be reused`
 * [game/procgen/src/region/subfeatures/tree.rs](game/procgen/src/region/subfeatures/tree.rs) (2)
   * `// TODO actual tree shape`
   * `// TODO tree configuration based on its planet location - branch count, leaf spread, etc`
 * [game/procgen/src/render.rs](game/procgen/src/render.rs) (2)
   * `// TODO per land layer?`
   * `// TODO fix log_scope crashing with async`
 * [game/resources/src/container.rs](game/resources/src/container.rs) (2)
   * `// TODO depends on feature gate`
   * `// TODO add feature gate info e.g. from disk, from archive`
 * [game/simulation/src/activity/activities/eat_held_item.rs](game/simulation/src/activity/activities/eat_held_item.rs) (1)
   * `// TODO sanity check equipper is this entity`
 * [game/simulation/src/activity/activities/follow.rs](game/simulation/src/activity/activities/follow.rs) (1)
   * `// TODO will probably need porting to a follow subactivity`
 * [game/simulation/src/activity/activities/go_break_block.rs](game/simulation/src/activity/activities/go_break_block.rs) (4)
   * `// TODO block breaking/world interacting should be done in a system`
   * `// TODO get current held tool to determine how fast the block can be broken`
   * `// TODO breaking blocks with your hand hurts!`
   * `// TODO define proper scale/enum/consts for block and tool durability`
 * [game/simulation/src/activity/activities/go_haul.rs](game/simulation/src/activity/activities/go_haul.rs) (9)
   * `// TODO support for hauling multiple things at once to the same loc, if the necessary amount of hands are available`
   * `// TODO support hauling multiple things to multiple locations (or via multiple activities?)`
   * `// TODO haul target should hold pos+item radius, assigned once on creation`
   * `// TODO arrival radius depends on the size of the item`
   * `// TODO destructive events on items should include moving`
   * `// TODO this should be in the/a subactivity`
   * `// TODO don't always drop item in centre`
   * `// TODO explicit access side for container, e.g. front of chest`
   * `// TODO format the other entity better e.g. get item name. or do this in the ui layer?`
 * [game/simulation/src/activity/activities/go_pickup.rs](game/simulation/src/activity/activities/go_pickup.rs) (3)
   * `items: Vec<(Entity, WorldPoint)>, // TODO smallvec`
   * `// TODO detect other destructive events e.g. entity removal`
   * `// TODO other destructive events happening to the item`
 * [game/simulation/src/activity/activities/go_to.rs](game/simulation/src/activity/activities/go_to.rs) (1)
   * `// TODO reason specification should be type level and used everywhere. ties into localization`
 * [game/simulation/src/activity/activities/mod.rs](game/simulation/src/activity/activities/mod.rs) (1)
   * `// TODO helpers for GoToThen, EquipItemThen, etc`
 * [game/simulation/src/activity/activities/wander.rs](game/simulation/src/activity/activities/wander.rs) (1)
   * `// TODO add additional DSEs while wandering and loitering e.g. whistling, waving, humming`
 * [game/simulation/src/activity/mod.rs](game/simulation/src/activity/mod.rs) (1)
   * `// TODO move subactivity errors somewhere else`
 * [game/simulation/src/activity/subactivities/go_to.rs](game/simulation/src/activity/subactivities/go_to.rs) (3)
   * `// TODO helper on ctx to get component`
   * `// TODO better exertion calculation for movement speed`
   * `// TODO use movement speed enum for display e.g. wandering to, running to`
 * [game/simulation/src/activity/subactivities/haul.rs](game/simulation/src/activity/subactivities/haul.rs) (4)
   * `// TODO apply slowness effect to holder`
   * `// TODO subscribe to container being destroyed`
   * `// TODO remove slowness effect if any`
   * `// TODO depends on the weight of the item(s)`
 * [game/simulation/src/activity/subactivities/item_eat.rs](game/simulation/src/activity/subactivities/item_eat.rs) (1)
   * `// TODO varying exertion per food`
 * [game/simulation/src/activity/subactivities/item_equip.rs](game/simulation/src/activity/subactivities/item_equip.rs) (1)
   * `// TODO inventory operations should not be immediate`
 * [game/simulation/src/activity/subactivities/pickup.rs](game/simulation/src/activity/subactivities/pickup.rs) (2)
   * `let mut shifted_items = Vec::new(); // TODO smallvec`
   * `// TODO exertion of picking up item depends on item weight`
 * [game/simulation/src/activity/system.rs](game/simulation/src/activity/system.rs) (2)
   * `let mut subscriptions = Vec::new(); // TODO reuse allocation in system`
   * `// TODO consider allowing consideration of a new activity while doing one, then swapping immediately with no pause`
 * [game/simulation/src/ai/action.rs](game/simulation/src/ai/action.rs) (2)
   * `// TODO speed should be specified as an enum for all go??? actions`
   * `/// TODO reduce cost of cloning vec of items`
 * [game/simulation/src/ai/consideration/items.rs](game/simulation/src/ai/consideration/items.rs) (2)
   * `/// TODO consider society stores before scanning the local area`
   * `// TODO also count currently occupied hands as "available", could drop current item to haul this`
 * [game/simulation/src/ai/consideration/world.rs](game/simulation/src/ai/consideration/world.rs) (1)
   * `// TODO take mobility into account, e.g. more injured = prefer closer`
 * [game/simulation/src/ai/dse/food.rs](game/simulation/src/ai/dse/food.rs) (1)
   * `// TODO "I can/want to move" consideration`
 * [game/simulation/src/ai/dse/haul.rs](game/simulation/src/ai/dse/haul.rs) (2)
   * `// TODO consider distance to source too`
   * `// TODO proximity to entity (if no transform, check if contained in something and use its pos)`
 * [game/simulation/src/ai/dse/world.rs](game/simulation/src/ai/dse/world.rs) (2)
   * `// TODO calculate path and use length, cache path which can be reused by movement system`
   * `// TODO has the right tool/is the right tool nearby/close enough in society storage`
 * [game/simulation/src/ai/input.rs](game/simulation/src/ai/input.rs) (5)
   * `// TODO HasInInventoryGraded - returns number,quality of matches`
   * `// TODO check in society and personal containers for item`
   * `// TODO old results are a subset of new results, should reuse`
   * `// TODO use accessible position?`
   * `// TODO lowercase BlockType`
 * [game/simulation/src/ai/mod.rs](game/simulation/src/ai/mod.rs) (1)
   * `/// TODO ideally this would use ai::Context<'a> to represent the AI tick lifetime: https://github.com/rust-lang/rust/issues/44265`
 * [game/simulation/src/ai/system.rs](game/simulation/src/ai/system.rs) (8)
   * `// TODO only run occasionally - FIXME TERRIBLE HACK`
   * `// TODO use arena/bump allocator and share instance between entities`
   * `// TODO provide READ ONLY DSEs to ai intelligence`
   * `// TODO use dynstack to avoid so many small temporary allocations, or arena allocator`
   * `// TODO fix eventually false assumption that all stream DSEs come from a society`
   * `// TODO dont return a new vec of boxes, have some dignity`
   * `let mut applicable_tasks = Vec::new(); // TODO reuse allocation`
   * `// TODO collect jobs from society directly, which can filter them from the applicable work items too`
 * [game/simulation/src/definitions/builder.rs](game/simulation/src/definitions/builder.rs) (1)
   * `// TODO avoid box by resolving here and storing result`
 * [game/simulation/src/definitions/loader/load.rs](game/simulation/src/definitions/loader/load.rs) (1)
   * `// TODO remove abstract definitions`
 * [game/simulation/src/definitions/loader/mod.rs](game/simulation/src/definitions/loader/mod.rs) (1)
   * `// TODO consider using `nested` vecs as an optimization`
 * [game/simulation/src/definitions/mod.rs](game/simulation/src/definitions/mod.rs) (1)
   * `// TODO include which key caused the problem`
 * [game/simulation/src/ecs/component.rs](game/simulation/src/ecs/component.rs) (3)
   * `// TODO should be a Box<dyn Error>`
   * `/// TODO implement InteractiveComponent for some components`
   * `// TODO perfect hashing`
 * [game/simulation/src/ecs/entity.rs](game/simulation/src/ecs/entity.rs) (1)
   * `// TODO custom hash? just itself`
 * [game/simulation/src/ecs/tag.rs](game/simulation/src/ecs/tag.rs) (1)
   * `// TODO intern these strings`
 * [game/simulation/src/ecs/world.rs](game/simulation/src/ecs/world.rs) (1)
   * `// TODO specs lazy updates allocs a Box for each action - when our QueuedUpdates uses an arena swap this out to use that instead`
 * [game/simulation/src/event/queue.rs](game/simulation/src/event/queue.rs) (2)
   * `// TODO event queue generic over event type`
   * `// TODO track by game tick instead of just number of ops`
 * [game/simulation/src/event/timer.rs](game/simulation/src/event/timer.rs) (2)
   * `// TODO sort by elapsed() bool instead`
   * `// TODO might be better to just insert sorted`
 * [game/simulation/src/input/system.rs](game/simulation/src/input/system.rs) (3)
   * `// TODO spatial query rather than checking every entity ever`
   * `// TODO multiple clicks in the same place should iterate through all entities in selection range`
   * `// TODO select multiple entities`
 * [game/simulation/src/item/component.rs](game/simulation/src/item/component.rs) (9)
   * `// TODO smol string and/or cow`
   * `// TODO proper nutritional value`
   * `// TODO food debris - the last X fuel/proportion is inedible and has to be disposed of`
   * `// TODO depending on their mood/personality this will be tossed to the ground or taken to a proper place`
   * `// TODO add aerodynamic-ness field`
   * `// TODO drinkable`
   * `// TODO splatterable (after throw, if walked on)`
   * `// TODO weapon (damage to target per hit, damage to own condition per hit, attack speed, cooldown)`
   * `register_component_template!("breakable", ConditionComponent); // TODO rename`
 * [game/simulation/src/item/filter.rs](game/simulation/src/item/filter.rs) (1)
   * `// TODO filters on other fields e.g. mass, size, condition, etc`
 * [game/simulation/src/item/haul.rs](game/simulation/src/item/haul.rs) (6)
   * `// TODO multiple people sharing a haul`
   * `// TODO cart/wagon/vehicle`
   * `// TODO carry vs drag`
   * `// TODO this is awful and should be generalised with a separate transform child/parent component`
   * `// TODO also update rotation when hauling`
   * `// TODO position at the correct arm(s) location`
 * [game/simulation/src/item/inventory/component.rs](game/simulation/src/item/inventory/component.rs) (7)
   * `// TODO owner should be handled in the same way as communal i.e. mirror state elsewhere`
   * `/// TODO it's possible some hands have been freed up while returning false anyway`
   * `// TODO loop along all held items rather than only checking the first`
   * `// TODO configurable drop equipped items to make space instead of failing`
   * `// TODO possibly add search cache keyed by entity, if there are many repeated searches for the same entity`
   * `// TODO impl this when a scenario is found to hit this code path :^)`
   * `// TODO this is the same as is used by PhysicalComponent`
 * [game/simulation/src/item/inventory/container.rs](game/simulation/src/item/inventory/container.rs) (1)
   * `// TODO sort by some item type identifier so common items are grouped together`
 * [game/simulation/src/item/inventory/equip.rs](game/simulation/src/item/inventory/equip.rs) (1)
   * `// TODO equip slots will require a lot of integration with the body tree, so dont flesh out properly`
 * [game/simulation/src/movement.rs](game/simulation/src/movement.rs) (2)
   * `// TODO actually use body health to determine how much movement is allowed`
   * `// TODO scale max speed based on applied effects?`
 * [game/simulation/src/needs/food.rs](game/simulation/src/needs/food.rs) (9)
   * `// TODO newtype for Fuel`
   * `// fuel used per tick TODO depends on time rate`
   * `// TODO species metabolism`
   * `// TODO generic needs component with hunger/thirst/toilet/social etc`
   * `ReadStorage<'a, ActivityComponent>, // for current exertion TODO moving average`
   * `// TODO individual metabolism rate`
   * `// TODO compensate multipliers`
   * `let fuel_to_consume = BASE_EAT_RATE; // TODO individual rate`
   * `// TODO while eating/for a short time afterwards, add a hunger multiplier e.g. 0.2`
 * [game/simulation/src/path/debug.rs](game/simulation/src/path/debug.rs) (1)
   * `// TODO only render the top area in each slice`
 * [game/simulation/src/path/follow.rs](game/simulation/src/path/follow.rs) (1)
   * `// TODO dont manually set the exact follow speed - choose a preset e.g. wander,dawdle,walk,fastwalk,run,sprint`
 * [game/simulation/src/path/mod.rs](game/simulation/src/path/mod.rs) (1)
   * `// TODO remove WANDER_SPEED`
 * [game/simulation/src/perf.rs](game/simulation/src/perf.rs) (1)
   * `// TODO detect if changed`
 * [game/simulation/src/physics/bounds.rs](game/simulation/src/physics/bounds.rs) (1)
   * `// TODO vertical height too`
 * [game/simulation/src/physics/system.rs](game/simulation/src/physics/system.rs) (2)
   * `// TODO apply fall damage if applicable`
   * `// TODO lerp towards new rotation`
 * [game/simulation/src/queued_update.rs](game/simulation/src/queued_update.rs) (3)
   * `// TODO perfect use case for a per-tick arena allocator`
   * `// TODO dynstack impl`
   * `// TODO try to use a slog scope here`
 * [game/simulation/src/render/renderer.rs](game/simulation/src/render/renderer.rs) (1)
   * `// TODO render translucent quad over selected blocks, showing which are visible/occluded. cache this mesh`
 * [game/simulation/src/render/system.rs](game/simulation/src/render/system.rs) (1)
   * `// TODO when shape2d variants are units, ron just gets "Unit" and fails to parse it`
 * [game/simulation/src/scripting/lua.rs](game/simulation/src/scripting/lua.rs) (1)
   * `// TODO configure lua GC`
 * [game/simulation/src/senses/sense.rs](game/simulation/src/senses/sense.rs) (1)
   * `// TODO this is really expensive`
 * [game/simulation/src/senses/system.rs](game/simulation/src/senses/system.rs) (5)
   * `/// TODO maybe the ecs bitmask can be reused here instead of a huge alloc per entity`
   * `// TODO system is expensive, dont run every tick`
   * `// TODO consider using expiry times rather than decrementing a decay counter`
   * `// TODO specialize query e.g. only detect those with a given component combo e.g. Transform + Render (+ Visible/!Invisible?)`
   * `.filter(|(entity, _, _)| *entity != e) // TODO self is probably the first in the list`
 * [game/simulation/src/simulation.rs](game/simulation/src/simulation.rs) (4)
   * `/// TODO if order matters, use an IndexSet instead`
   * `// TODO sort out systems so they all have an ecs_world reference and can keep state`
   * `// TODO limit time/count`
   * `let discovered = empty(); // TODO include slabs discovered by members of player's society`
 * [game/simulation/src/society/job/job.rs](game/simulation/src/society/job/job.rs) (2)
   * `/// TODO provide size hint that could be used as an optimisation for a small number of tasks (e.g. smallvec)`
   * `// TODO return a dyn error in result`
 * [game/simulation/src/society/job/jobs/break_blocks.rs](game/simulation/src/society/job/jobs/break_blocks.rs) (2)
   * `// TODO add display impl for WorldPositionRange`
   * `// TODO move to world, and cache current slab/chunk for contiguous queries`
 * [game/simulation/src/society/job/jobs/haul.rs](game/simulation/src/society/job/jobs/haul.rs) (3)
   * `// TODO differentiate hauling types, reasons and container choices e.g. to any container (choose in ai), to nearby a build project, to specific container`
   * `// TODO depends on error type?`
   * `// TODO fail early if no space left in container`
 * [game/simulation/src/society/job/list.rs](game/simulation/src/society/job/list.rs) (2)
   * `#[derive(Debug)] // TODO implement manually`
   * `// TODO filter jobs for entity`
 * [game/simulation/src/society/job/task.rs](game/simulation/src/society/job/task.rs) (4)
   * `// TODO temporary box allocation is gross, use dynstack for dses`
   * `// TODO use an equation you unmathematical twat`
   * `// TODO some types of hauling will be shareable`
   * `// TODO depends on work item`
 * [game/simulation/src/society/registry.rs](game/simulation/src/society/registry.rs) (1)
   * `// TODO keep society registry sorted by handle for quick lookup`
 * [game/simulation/src/spatial.rs](game/simulation/src/spatial.rs) (1)
   * `// TODO reimplement with octree`
 * [game/simulation/src/steer/context.rs](game/simulation/src/steer/context.rs) (2)
   * `// TODO average with previous for less sudden movements`
   * `// TODO follow gradients and choose continuous value`
 * [game/simulation/src/steer/debug.rs](game/simulation/src/steer/debug.rs) (1)
   * `// TODO show actual steering direction alongside velocity`
 * [game/simulation/src/steer/system.rs](game/simulation/src/steer/system.rs) (1)
   * `// TODO cache allocation in system`
 * [game/simulation/src/transform.rs](game/simulation/src/transform.rs) (1)
   * `// TODO use newtype units for ingame non-SI units`
 * [game/world/src/block.rs](game/world/src/block.rs) (5)
   * `// TODO store sparse block data in the slab instead of inline in the block`
   * `// TODO define block types in data instead of code`
   * `// TODO this should return an Option if area is uninitialized`
   * `// TODO define these in data`
   * `/// TODO very temporary "walkability" for block types`
 * [game/world/src/chunk/double_sided_vec.rs](game/world/src/chunk/double_sided_vec.rs) (1)
   * `// TODO refactor to use a single vec allocation`
 * [game/world/src/chunk/slab.rs](game/world/src/chunk/slab.rs) (5)
   * `// TODO detect when slab is all air and avoid expensive processing`
   * `// TODO if exclusive we're in deep water with CoW`
   * `// TODO discover internal area links`
   * `// TODO consider resizing/populating changes_out initially with empty events for performance`
   * `// TODO reserve space in changes_out first`
 * [game/world/src/chunk/slice.rs](game/world/src/chunk/slice.rs) (2)
   * `// TODO consider generalising Slice{,Mut,Owned} to hold other types than just Block e.g. opacity`
   * `// TODO make not pub`
 * [game/world/src/chunk/terrain.rs](game/world/src/chunk/terrain.rs) (6)
   * `// TODO actually add get_{mut_}unchecked to slabs for performance`
   * `// TODO could skip next slice because it cant be walkable if this one was?`
   * `// TODO this is sometimes a false positive, triggering unnecessary copies`
   * `// TODO use an enum for the slice range rather than Options`
   * `// TODO set_block trait to reuse in ChunkBuilder (#46)`
   * `// TODO 1 area at z=0`
 * [game/world/src/loader/finalizer.rs](game/world/src/loader/finalizer.rs) (9)
   * `// TODO mark chunk as "not ready" so its mesh is only rendered when it is finalized`
   * `let mut area_edges = Vec::new(); // TODO reuse buf`
   * `let mut links = Vec::new(); // TODO reuse buf`
   * `let mut ports = Vec::new(); // TODO reuse buf`
   * `// TODO is it worth combining occlusion+nav by doing cross chunk iteration only once?`
   * `// TODO only propagate across chunk boundaries if the changes were near to a boundary?`
   * `// TODO reuse/pool bufs, and initialize with proper expected size`
   * `// TODO is it worth attempting to filter out updates that have no effect during the loop, or keep filtering them during consumption instead`
   * `// TODO prevent mesh being rendered if there are queued occlusion changes?`
 * [game/world/src/loader/loading.rs](game/world/src/loader/loading.rs) (4)
   * `// TODO add more efficient version that takes chunk+multiple slabs`
   * `// TODO shared instance of CoW for empty slab`
   * `// TODO reuse vec allocs`
   * `// TODO reuse buf`
 * [game/world/src/loader/terrain_source/generate.rs](game/world/src/loader/terrain_source/generate.rs) (1)
   * `// TODO handle wrapping of slabs around planet boundaries`
 * [game/world/src/loader/update.rs](game/world/src/loader/update.rs) (1)
   * `// TODO include reason for terrain update? (god magic, explosion, tool, etc)`
 * [game/world/src/loader/worker_pool.rs](game/world/src/loader/worker_pool.rs) (1)
   * `// TODO detect this as an error condition?`
 * [game/world/src/mesh.rs](game/world/src/mesh.rs) (5)
   * `let mut vertices = Vec::<V>::new(); // TODO reuse/calculate needed capacity first`
   * `// TODO skip if slice knows it is empty`
   * `// TODO blocks filling in gaps should be tinted the colour of the block they're suggesting`
   * `// TODO consider rendering a blurred buffer of slices below`
   * `// TODO also rotate texture`
 * [game/world/src/navigation/area_navigation.rs](game/world/src/navigation/area_navigation.rs) (2)
   * `|edge| edge.weight().cost.weight(), // TODO could prefer wider ports`
   * `// TODO dont allocate and throw away path`
 * [game/world/src/navigation/astar.rs](game/world/src/navigation/astar.rs) (4)
   * `// TODO reuse allocations`
   * `// TODO reuse allocation`
   * `// TODO reuse allocation`
   * `// TODO this might be expensive, can we build up the vec in order`
 * [game/world/src/navigation/block_navigation.rs](game/world/src/navigation/block_navigation.rs) (2)
   * `// TODO use vertical distance differently?`
   * `// TODO reuse vec allocation`
 * [game/world/src/navigation/cost.rs](game/world/src/navigation/cost.rs) (1)
   * `// TODO currently arbitrary, should depend on physical attributes`
 * [game/world/src/navigation/discovery.rs](game/world/src/navigation/discovery.rs) (3)
   * `/// flood fill queue, pair of (pos, pos this was reached from) TODO share between slabs`
   * `// indices are certainly valid - TODO unchecked unwrap`
   * `// TODO use unchecked unwrap here`
 * [game/world/src/navigation/path.rs](game/world/src/navigation/path.rs) (1)
   * `// TODO smallvecs`
 * [game/world/src/occlusion.rs](game/world/src/occlusion.rs) (3)
   * `/// TODO bitset of Opacities will be much smaller, 2 bits each`
   * `// TODO this is different to the actual Default!`
   * `// TODO return a transmuted u16 when bitset is used, much cheaper to create and compare`
 * [game/world/src/viewer.rs](game/world/src/viewer.rs) (8)
   * `assert!(size > 0); // TODO Result`
   * `chunk_range: (initial_chunk, initial_chunk), // TODO is this ok?`
   * `// TODO do mesh generation on a worker thread? or just do this bit in a parallel iter`
   * `// TODO slice-aware chunk mesh caching, moving around shouldn't regen meshes constantly`
   * `// TODO limit to loaded slab bounds if camera is not discovering`
   * `// TODO only request slabs that are newly visible`
   * `// TODO which direction to stretch view range in? automatically determine or player input?`
   * `// TODO submit only the new chunks in range`
 * [game/world/src/world.rs](game/world/src/world.rs) (6)
   * `// TODO optimize path with raytracing (#50)`
   * `// TODO only calculate path for each area as needed (#51)`
   * `// TODO benchmark filter_blocks_in_range, then optimize slab and slice lookups`
   * `// TODO filter_blocks_in_range should pass chunk+slab reference to predicate`
   * `// TODO build area graph in loader`
   * `// TODO make stresser use generated terrain again`
 * [renderer/engine/src/render/sdl/backend.rs](renderer/engine/src/render/sdl/backend.rs) (2)
   * `// TODO per-world save directory abstraction`
   * `// TODO if mouse wheel is reused for anything else, add an input event for it`
 * [renderer/engine/src/render/sdl/camera.rs](renderer/engine/src/render/sdl/camera.rs) (3)
   * `// TODO zoom into mouse position/screen centre`
   * `// TODO interpolate zoom`
   * `// TODO cache`
 * [renderer/engine/src/render/sdl/gl/vertex.rs](renderer/engine/src/render/sdl/gl/vertex.rs) (1)
   * `// TODO smallvec`
 * [renderer/engine/src/render/sdl/render/entity.rs](renderer/engine/src/render/sdl/render/entity.rs) (2)
   * `// TODO use buffersubdata to reuse allocation if len <=`
   * `// TODO cursor interface in ScopedMap`
 * [renderer/engine/src/render/sdl/render/mod.rs](renderer/engine/src/render/sdl/render/mod.rs) (3)
   * `// TODO render head at head height, not the ground`
   * `// TODO add proper support for quads and other debug shapes`
   * `// TODO use glBufferSubData to reuse the allocation if <= len`
 * [renderer/engine/src/render/sdl/ui/windows/debug_renderer.rs](renderer/engine/src/render/sdl/ui/windows/debug_renderer.rs) (1)
   * `// TODO proper default script path`
 * [renderer/engine/src/render/sdl/ui/windows/selection.rs](renderer/engine/src/render/sdl/ui/windows/selection.rs) (7)
   * `// TODO maintain own arena allocator to maintain UI after an entity dies`
   * `// TODO component-specific widget`
   * `// TODO list components on item that are relevant (i.e. not transform etc)`
   * `.unwrap_or("unnamed"); // TODO stop writing "unnamed" everywhere`
   * `// TODO persist logs after entity is dead`
   * `// TODO switch to table API when available`
   * `// TODO proper way of checking if an entity is living`
 * [renderer/engine/src/render/sdl/ui/windows/society.rs](renderer/engine/src/render/sdl/ui/windows/society.rs) (3)
   * `.unwrap_or("unnamed"); // TODO another manual name component access`
   * `// TODO preserve finished jobs and tasks for a bit and display them in the ui too`
   * `// TODO use table API when available`
 * [renderer/main/src/main.rs](renderer/main/src/main.rs) (4)
   * `// TODO specify e2e test by name (feature = "tests")`
   * `.expect("non file config not yet supported"); // TODO`
   * `// TODO more granular - n for engine setup, n for sim setup, n for each frame?`
   * `// TODO use error chaining when stable (https://github.com/rust-lang/rust/issues/58520)`
 * [renderer/main/src/presets/mod.rs](renderer/main/src/presets/mod.rs) (1)
   * `// TODO middle of requested chunk instead of corner`
 * [renderer/main/src/scenarios.rs](renderer/main/src/scenarios.rs) (3)
   * `// TODO`
   * `//     // TODO work item should encompass full trunk`
   * `// TODO random pos offset away from the voxel centre`
 * [resources/definitions/living/dog.ron](resources/definitions/living/dog.ron) (1)
   * `// TODO dog mouth inventory`
 * [resources/definitions/trees/trunk.ron](resources/definitions/trees/trunk.ron) (1)
   * `// TODO tree trunk size depends on the tree it came from`
 * [shared/color/src/lib.rs](shared/color/src/lib.rs) (1)
   * `/// TODO will this work with big endian?`
 * [shared/common/Cargo.toml](shared/common/Cargo.toml) (1)
   * `# TODO feature for cgmath`
 * [shared/common/src/newtype.rs](shared/common/src/newtype.rs) (1)
   * `// TODO support f64 too`
 * [shared/grid/src/dynamic.rs](shared/grid/src/dynamic.rs) (3)
   * `// TODO use same CoordType for DynamicGrid`
   * `// TODO profile and improve coord wrapping`
   * `// TODO return <C: GridCoord>`
 * [shared/grid/src/grid_impl.rs](shared/grid/src/grid_impl.rs) (1)
   * `// TODO can still panic`
 * [shared/metrics/src/lib.rs](shared/metrics/src/lib.rs) (1)
   * `// TODO return error to caller`
 * [shared/unit/src/dim.rs](shared/unit/src/dim.rs) (2)
   * `// TODO unsafe unchecked casts with no panicking code`
   * `// TODO helper for this-1`
 * [shared/unit/src/lib.rs](shared/unit/src/lib.rs) (1)
   * `// TODO pub mod hunger;`
 * [shared/unit/src/world/slab_position.rs](shared/unit/src/world/slab_position.rs) (1)
   * `// TODO consider using same generic pattern as SliceIndex for all points and positions`
 * [shared/unit/src/world/slice_index.rs](shared/unit/src/world/slice_index.rs) (1)
   * `// TODO ideally handle global slice integer overflow, although unlikely`
 * [testing/src/main.rs](testing/src/main.rs) (3)
   * `// TODO specify single test to run`
   * `// TODO run n in parallel`
   * `// TODO unix special case to get exit code on signal`<|MERGE_RESOLUTION|>--- conflicted
+++ resolved
@@ -1,10 +1,6 @@
-<<<<<<< HEAD
-# TODOs (349)
-=======
-# TODOs (340)
+# TODOs (351)
  * [.build/run-tests.sh](.build/run-tests.sh) (1)
    * `# TODO fix "LNK1189: library limit of 65535 objects exceeded" on windows when building `testing` crate`
->>>>>>> 2431395f
  * [game/ai/src/consideration.rs](game/ai/src/consideration.rs) (1)
    * `// TODO impl Display for considerations instead`
  * [game/ai/src/decision.rs](game/ai/src/decision.rs) (2)
@@ -165,15 +161,13 @@
    * `// TODO take mobility into account, e.g. more injured = prefer closer`
  * [game/simulation/src/ai/dse/food.rs](game/simulation/src/ai/dse/food.rs) (1)
    * `// TODO "I can/want to move" consideration`
- * [game/simulation/src/ai/dse/haul.rs](game/simulation/src/ai/dse/haul.rs) (2)
+ * [game/simulation/src/ai/dse/haul.rs](game/simulation/src/ai/dse/haul.rs) (1)
    * `// TODO consider distance to source too`
-   * `// TODO proximity to entity (if no transform, check if contained in something and use its pos)`
  * [game/simulation/src/ai/dse/world.rs](game/simulation/src/ai/dse/world.rs) (2)
    * `// TODO calculate path and use length, cache path which can be reused by movement system`
    * `// TODO has the right tool/is the right tool nearby/close enough in society storage`
- * [game/simulation/src/ai/input.rs](game/simulation/src/ai/input.rs) (5)
+ * [game/simulation/src/ai/input.rs](game/simulation/src/ai/input.rs) (4)
    * `// TODO HasInInventoryGraded - returns number,quality of matches`
-   * `// TODO check in society and personal containers for item`
    * `// TODO old results are a subset of new results, should reuse`
    * `// TODO use accessible position?`
    * `// TODO lowercase BlockType`
@@ -216,7 +210,7 @@
    * `// TODO spatial query rather than checking every entity ever`
    * `// TODO multiple clicks in the same place should iterate through all entities in selection range`
    * `// TODO select multiple entities`
- * [game/simulation/src/item/component.rs](game/simulation/src/item/component.rs) (9)
+ * [game/simulation/src/item/component.rs](game/simulation/src/item/component.rs) (8)
    * `// TODO smol string and/or cow`
    * `// TODO proper nutritional value`
    * `// TODO food debris - the last X fuel/proportion is inedible and has to be disposed of`
@@ -225,7 +219,6 @@
    * `// TODO drinkable`
    * `// TODO splatterable (after throw, if walked on)`
    * `// TODO weapon (damage to target per hit, damage to own condition per hit, attack speed, cooldown)`
-   * `register_component_template!("breakable", ConditionComponent); // TODO rename`
  * [game/simulation/src/item/filter.rs](game/simulation/src/item/filter.rs) (1)
    * `// TODO filters on other fields e.g. mass, size, condition, etc`
  * [game/simulation/src/item/haul.rs](game/simulation/src/item/haul.rs) (6)
